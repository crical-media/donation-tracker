from django.contrib import admin
import settings;
import tracker.viewutil as viewutil;
import tracker.views as views;
import tracker.forms as forms;
import tracker.models
from django.core.exceptions import ImproperlyConfigured
from django.core.urlresolvers import reverse
from django.utils.html import escape
from django.utils.text import Truncator
from django.utils.safestring import mark_safe
from django.contrib.admin import widgets;
from django.contrib.admin import SimpleListFilter;
from django.contrib.admin.widgets import ManyToManyRawIdWidget
from django.utils.encoding import smart_unicode
from django.utils.html import escape
from django.http import HttpResponseRedirect
from django.contrib import messages;
from django.shortcuts import render, redirect;
import django.forms as djforms;
import filters;
from datetime import *;

try:
	import adminplus
except ImportError:
	raise ImproperlyConfigured("Couldn't find adminplus package, please install it")

from ajax_select import make_ajax_field

def reverse_lazy(url):
	return lambda: reverse(url)

def make_admin_ajax_field(model,model_fieldname,channel,show_help_text = False,**kwargs):
  kwargs['is_admin'] = True;
  return make_ajax_field(model, model_fieldname, channel, show_help_text=show_help_text, **kwargs);
  
# todo: apply this to the ajax_selects and push it back to UA's repo
# http://djangosnippets.org/snippets/2217/
class VerboseManyToManyRawIdWidget(widgets.ManyToManyRawIdWidget):
    def label_for_value(self, value):
      print('values: ' + str(value));
      values = value.split(',')
      str_values = []
      key = self.rel.get_related_field().name
      if self.rel.to in self.admin_site._registry:
        for v in values:
          try:
            obj = self.rel.to._default_manager.using(self.db).get(**{key: v})
            x = smart_unicode(obj)
            change_url = reverse(
                "admin:%s_%s_change" % (obj._meta.app_label, obj._meta.object_name.lower()),
                args=(obj.pk,), current_app=self.admin_site.name)
            str_values += ['<strong><a href="%s">%s</a></strong>' % (change_url, escape(x))]
          except (ValueError, self.rel.to.DoesNotExist):
            str_values += [u'???']
        return u', '.join(str_values);
      else:
        return super(VerboseManyToManyRawIdWidget, self).label_for_value(value);

class VerboseForeignKeyRawIdWidget(widgets.ForeignKeyRawIdWidget):
  def url_parameters(self):
    params = super(VerboseForeignKeyRawIdWidget, self).url_parameters();
    # TODO: have it splice in the 'event' parameter to the navigation url under some nebulous conditions
    return params;
  def label_for_value(self, value):
    key = self.rel.get_related_field().name
    if self.rel.to in self.admin_site._registry:
      try:
        obj = self.rel.to._default_manager.using(self.db).get(**{key: value})
        text = '<strong>%s</strong>' % escape(Truncator(obj).words(14, truncate='...'))
        href = reverse('admin:%s_%s_change' % (obj._meta.app_label, obj._meta.module_name), args=(obj.pk,), current_app=self.admin_site.name)
        return '&nbsp;' + ('<a href=%s>' % href) + text + '</a>';
      except (ValueError, self.rel.to.DoesNotExist):
        return u'???'
    else:
      return super(VerboseForeignKeyRawIdWidget, self).label_for_value(value);

def _formfield_for_dbfield(self, klass, db_field, **kwargs):
  if db_field.name in self.raw_id_fields:
    kwargs.pop("request", None)
    type = db_field.rel.__class__.__name__
    if type == "ManyToOneRel":
      kwargs['widget'] = VerboseForeignKeyRawIdWidget(db_field.rel, self.admin_site)
    elif type == "ManyToManyRel":
      kwargs['widget'] = VerboseManyToManyRawIdWidget(db_field.rel, self.admin_site)
    return db_field.formfield(**kwargs)
  return super(klass, self).formfield_for_dbfield(db_field, **kwargs)

class CustomModelAdmin(admin.ModelAdmin):
  def formfield_for_dbfield(self, db_field, **kwargs):
    return _formfield_for_dbfield(self, CustomModelAdmin, db_field, **kwargs);

# I don't think there's any other way around this, since I need the functionality in both of them
class CustomStackedInline(admin.StackedInline):
  def formfield_for_dbfield(self, db_field, **kwargs):
    return _formfield_for_dbfield(self, CustomStackedInline, db_field, **kwargs);
  def edit_link(self, instance):
    if instance.id != None:
      url = reverse('admin:{l}_{m}_change'.format(l=instance._meta.app_label,m=instance._meta.module_name), args=[instance.id]);
      return mark_safe(u'<a href="{u}">Edit</a>'.format(u=url));
    else:
      return mark_safe(u'Not Saved Yet');

def ReadOffsetTokenPair(value):
  toks = value.split('-');
  feed = toks[0];
  params = {}
  if len(toks) > 1:
    params['delta'] = toks[1];
  return feed, params;

class DonationListFilter(SimpleListFilter):
  title = 'feed';
  parameter_name = 'feed';
  def lookups(self, request, model_admin):
    return (('recent-5', 'Last 5 Minutes'), ('recent-10','Last 10 Minutes'), ('recent-30','Last 30 Minutes'), ('recent-60','Last Hour'), ('recent-180','Last 3 Hours'),);
  def queryset(self, request, queryset):
    if self.value() is not None:
      feed, params = ReadOffsetTokenPair(self.value());
      return filters.apply_feed_filter(queryset, 'donation', feed, params, user=request.user, noslice=True);
    else:
      return queryset;

class BidListFilter(SimpleListFilter):
  title = 'feed';
  parameter_name = 'feed';
  def lookups(self, request, model_admin):
    return (('current', 'Current'), ('future', 'Future'), ('open','Open'), ('closed', 'Closed'));
  def queryset(self, request, queryset):
    if self.value() is not None:
      feed, params = ReadOffsetTokenPair(self.value());
      return filters.apply_feed_filter(queryset, 'bid', feed, params, request.user, noslice=True);
    else:
      return queryset;

class BidSuggestionListFilter(SimpleListFilter):
  title = 'feed';
  parameter_name = 'feed';
  def lookups(self, request, model_admin):
    return (('expired', 'Expired'),);
  def queryset(self, request, queryset):
    if self.value() is not None:
      feed, params = ReadOffsetTokenPair(self.value());
      return filters.apply_feed_filter(queryset, 'bidsuggestion', feed, params, request.user, noslice=True);
    else:
      return queryset;

class RunListFilter(SimpleListFilter):
  title = 'feed';
  parameter_name = 'feed';
  def lookups(self, request, model_admin):
    return (('current','Current'), ('future', 'Future'), ('recent-60', 'Last Hour'), ('recent-180', 'Last 3 Hours'), ('recent-300', 'Last 5 Hours'), ('future-60', 'Next Hour'), ('future-180', 'Next 3 Hours'), ('future-300', 'Next 5 Hours'));
  def queryset(self, request, queryset):
    if self.value() is not None:
      feed, params = ReadOffsetTokenPair(self.value());
      return filters.apply_feed_filter(queryset, 'run', feed, params, user=request.user, noslice=True);
    else:
      return queryset;

class PrizeListFilter(SimpleListFilter):
  title = 'feed';
  parameter_name = 'feed';
  def lookups(self, request, model_admin):
    return (('unwon', 'Not Drawn'), ('won', 'Drawn'), ('current', 'Current'), ('upcomming', 'Upcomming'), ('todraw', 'Ready To Draw'));
  def queryset(self, request, queryset):
    if self.value() is not None:
      feed, params = ReadOffsetTokenPair(self.value());
      return filters.apply_feed_filter(queryset, 'prize', feed, params, request.user, noslice=True);
    else:
      return queryset;

def bid_open_action(modeladmin, request, queryset):
  bid_set_state_action(modeladmin, request, queryset, 'OPENED');
  return;
bid_open_action.short_description = "Set Bids as OPENED";

def bid_close_action(modeladmin, request, queryset):
  bid_set_state_action(modeladmin, request, queryset, 'CLOSED');
  return;
bid_close_action.short_description = "Set Bids as CLOSED";

def bid_hidden_action(modeladmin, request, queryset):
  bid_set_state_action(modeladmin, request, queryset, 'HIDDEN');
  return;
bid_hidden_action.short_description = "Set Bids as HIDDEN";

def bid_set_state_action(modeladmin, request, queryset, value):
  queryset.update(state=value);
  return;

class BidForm(djforms.ModelForm):
  speedrun = make_admin_ajax_field(tracker.models.Bid, 'speedrun', 'run');
  event = make_admin_ajax_field(tracker.models.Bid, 'event', 'event');
  parent = make_admin_ajax_field(tracker.models.Bid, 'parent', 'allbids');

class BidInline(CustomStackedInline):
  model = tracker.models.Bid;
  fieldsets = [(None, {
    'fields': ['name', 'description', 'istarget', 'goal', 'state', 'edit_link'],
  },)];
  extra = 0;
  readonly_fields = ('edit_link',);

class BidAdmin(CustomModelAdmin):
  form = BidForm
  list_display = ('name', 'parentlong', 'istarget', 'goal', 'description', 'state')
  list_display_links = ('parentlong',)
  list_editable = ('name', 'istarget', 'goal', 'state')
  search_fields = ('name', 'speedrun__name', 'description')
  list_filter = ('speedrun__event', 'state', 'istarget', BidListFilter)
  actions = [bid_open_action, bid_close_action, bid_hidden_action];
  inlines = [BidInline];
  def parentlong(self, obj):
    return unicode(obj.parent or obj.speedrun or obj.event)
  parentlong.short_description = 'Parent'
  def queryset(self, request):
    event = viewutil.get_selected_event(request);
    params = {};
    if event:
      params['event'] = event.id;
    return filters.run_model_query('allbids', params, user=request.user, mode='admin');

class BidTargetAdmin(BidAdmin):
  def had_add_permission(self, request):
    return False;
  def queryset(self, request):
    event = viewutil.get_selected_event(request);
    params = {};
    if event:
      params['event'] = event.id;
    return filters.run_model_query('bidtarget', params, user=request.user, mode='admin');
    
class TopLevelBidAdmin(BidAdmin):
  def had_add_permission(self, request):
    return False;
  def queryset(self, request):
    event = viewutil.get_selected_event(request);
    params = {};
    if event:
      params['event'] = event.id;
    return filters.run_model_query('bid', params, user=request.user, mode='admin');

class BidSuggestionForm(djforms.ModelForm):
  bid = make_admin_ajax_field(tracker.models.BidSuggestion, 'bid', 'bid');

class BidSuggestionAdmin(CustomModelAdmin):
  form = BidSuggestionForm;
  list_display = ('name', 'bid');
  search_fields = ('name', 'bid__name', 'bid__description');
  list_filter = ('bid__state', 'bid__speedrun__event', 'bid__event', BidSuggestionListFilter);
  def queryset(self, request):
    event = viewutil.get_selected_event(request);
    params = {};
    if event:
      params['event'] = event.id;
    return filters.run_model_query('bidsuggestion', params, user=request.user, mode='admin');

class DonationBidForm(djforms.ModelForm):
  bid = make_admin_ajax_field(tracker.models.DonationBid, 'bid', 'bidtarget', add_link=reverse_lazy('admin:tracker_bid_add'))
  donation = make_admin_ajax_field(tracker.models.DonationBid, 'donation', 'donation')
    
class DonationBidInline(CustomStackedInline):
  form = DonationBidForm;
  model = tracker.models.DonationBid;
  extra = 0;
  max_num=100
  readonly_fields = ('edit_link',);
    
class DonationBidForm(djforms.ModelForm):
  bid = make_admin_ajax_field(tracker.models.DonationBid, 'bid', 'bidtarget', add_link=reverse_lazy('admin:tracker_bid_add'))
  donation = make_admin_ajax_field(tracker.models.DonationBid, 'donation', 'donation')

class DonationBidAdmin(CustomModelAdmin):
  form = DonationBidForm
  list_display = ('bid', 'donation', 'amount')
  def queryset(self, request):
    event = viewutil.get_selected_event(request);
    params = {};
    if event:
      params['event'] = event.id;
    return filters.run_model_query('donationbid', params, user=request.user, mode='admin');

class DonationForm(djforms.ModelForm):
  donor = make_admin_ajax_field(tracker.models.Donation, 'donor', 'donor', add_link=reverse_lazy('admin:tracker_donor_add'))

class DonationInline(CustomStackedInline):
  form = DonationForm
  model = tracker.models.Donation
  raw_id_fields = ('donor',);
  extra = 0;
  readonly_fields = ('edit_link',);

def mass_assign_action(self, request, queryset, field, value):
  queryset.update(**{ field: value });
  self.message_user(request, "Updated %s to %s" % (field, value));

class DonationAdmin(CustomModelAdmin):
  form = DonationForm
  list_display = ('donor', 'visible_donor_name', 'amount', 'comment', 'commentlanguage', 'timereceived', 'event', 'domain', 'transactionstate', 'bidstate', 'readstate', 'commentstate',)
  list_editable = ('transactionstate', 'bidstate', 'readstate', 'commentstate');
  search_fields = ('donor__email', 'donor__paypalemail', 'donor__alias', 'donor__firstname', 'donor__lastname', 'amount')
  list_filter = ('event', 'transactionstate', 'readstate', 'commentstate', 'bidstate', 'commentlanguage', DonationListFilter)
  raw_id_fields = ('donor','event');
  readonly_fields = ('domainId',);
  inlines = (DonationBidInline,);
  def visible_donor_name(self, obj):
    if obj.donor:
      return obj.donor.visible_name();
    else:
      return None;
  def set_readstate_ignored(self, request, queryset):
    mass_assign_action(self, request, queryset, 'readstate', 'IGNORED');
  set_readstate_ignored.short_description = 'Set Read state to ignored.';
  def set_readstate_read(self, request, queryset):
    mass_assign_action(self, request, queryset, 'readstate', 'READ');
  set_readstate_read.short_description = 'Set Read state to read.';
  def set_commentstate_approved(self, request, queryset):
    mass_assign_action(self, request, queryset, 'commentstate', 'APPROVED');
  set_commentstate_approved.short_description = 'Set Comment state to approved.';
  def set_commentstate_denied(self, request, queryset):
    mass_assign_action(self, request, queryset, 'commentstate', 'DENIED');
  set_commentstate_denied.short_description = 'Set Comment state to denied.';
  def cleanup_orphaned_donations(self, request, queryset):
    count = 0;
    for donation in queryset.filter(donor=None, domain='PAYPAL', transactionstate='PENDING', timereceived__lte=datetime.utcnow() - timedelta(hours=8)):
      donor = donation.donor;
      donor.delete();
      count += 1;
    self.message_user(request, "Deleted %d donations." % count);
  cleanup_orphaned_donations.short_description = 'Clear out incomplete donations.';
  def queryset(self, request):
    event = viewutil.get_selected_event(request);
    params = {};
    if event:
      params['event'] = event.id;
    return filters.run_model_query('donation', params, user=request.user, mode='admin');
  actions = [set_readstate_ignored, set_readstate_read, set_commentstate_approved, set_commentstate_denied, cleanup_orphaned_donations];

class DonorPrizeInline(CustomStackedInline):
  model = tracker.models.Prize;
  fk_name = 'winner';
  raw_id_fields = ['startrun', 'endrun', 'winner', 'event', 'contributors'];
  extra = 0;
  readonly_fields = ('edit_link',);

class DonorAdmin(CustomModelAdmin):
  search_fields = ('email', 'paypalemail', 'alias', 'firstname', 'lastname');
  list_filter = ('donation__event',)
  readonly_fields = (('visible_name'),);
  fieldsets = [
    (None, { 'fields': ['email', 'alias', 'firstname', 'lastname', 'visibility', 'visible_name'] }),
    ('Donor Info', {
      'classes': ['collapse'],
      'fields': ['paypalemail']
    }),
    ('Address Info', {
      'classes': ['collapse'],
      'fields': ['addressstreet', 'addresscity', 'addressstate', 'addresscountry','addresszip']
    }),
    ('Runner Info', {
      'classes': ['collapse'],
      'fields': ['runneryoutube', 'runnertwitch', 'runnertwitter']
    }),
    ('Prize Contributor Info', {
      'classes': ['collapse'],
      'fields': ['prizecontributoremail', 'prizecontributorwebsite']
    }),
  ];
  inlines = [DonationInline, DonorPrizeInline];
  def visible_name(self, obj):
    return obj.visible_name();
  def merge_donors(self, request, queryset):
    donors = queryset;
    donorIds = [str(o.id) for o in donors];
    return HttpResponseRedirect('/admin/merge_donors?donors=' + ','.join(donorIds));
  merge_donors.short_description = "Merge selected donors";
  actions = [merge_donors];
  def queryset(self, request):
    event = viewutil.get_selected_event(request);
    params = {};
    if event:
      params['event'] = event.id;
    return filters.run_model_query('donor', params, user=request.user, mode='admin');

def merge_donors_view(request, *args, **kwargs):
  if request.method == 'POST':
    donors = map(lambda x: int(x), request.POST['donors'].split(','));
    form = forms.RootDonorForm(donors=donors, data=request.POST);
    if form.is_valid():
      root = tracker.models.Donor.objects.get(id=form.cleaned_data['rootdonor']);
      for other in donors:
        otherDonor = tracker.models.Donor.objects.get(id=other);
        if other != root:
          for donation in otherDonor.donation_set.all():
            root.donation_set.add(donation);
          for prize in otherDonor.prize_set.all():
            root.prize_set.add(prize);
        otherDonor.delete();
      root.save();
      return HttpResponseRedirect('admin:tracker_donor');
  else:
    donors = map(lambda x: int(x), request.GET['donors'].split(','));
    form = forms.RootDonorForm(donors=donors);
  return render(request, 'admin/merge_donors.html', dictionary={'form': form})


class EventAdmin(CustomModelAdmin):
  search_fields = ('short', 'name');
  inlines = [BidInline];
  fieldsets = [
    (None, { 'fields': ['short', 'name', 'receivername', 'targetamount', 'date'] }),
    ('Paypal', {
      'classes': ['collapse'],
      'fields': ['paypalemail', 'usepaypalsandbox', 'paypalcurrency']
    }),
    ('Google Document', {
      'classes': ['collapse'],
      'fields': ['scheduleid', 'scheduletimezone', 'scheduledatetimefield', 'schedulegamefield', 'schedulerunnersfield', 'scheduleestimatefield', 'schedulesetupfield', 'schedulecommentatorsfield', 'schedulecommentsfield']
    }),
  ];
  def merge_schedule(self, request, queryset):
    for event in queryset:
      numRuns = viewutil.MergeScheduleGDoc(event);
      self.message_user(request, "%d runs merged for %s." % (numRuns, event.name));
  merge_schedule.short_description = "Merge schedule for event (please select only one)";
  actions = [merge_schedule];

class PrizeInline(CustomStackedInline):
  model = tracker.models.Prize
  fk_name = 'endrun'
  raw_id_fields = ['startrun', 'endrun', 'winner', 'event', 'contributors'];
  extra = 0;
  readonly_fields = ('edit_link',);

class PrizeForm(djforms.ModelForm):
  event = make_admin_ajax_field(tracker.models.Prize, 'event', 'event');
  startrun = make_admin_ajax_field(tracker.models.Prize, 'startrun', 'run');
  endrun = make_admin_ajax_field(tracker.models.Prize, 'endrun', 'run');
  class Meta:
    model = tracker.models.Prize

class PrizeAdmin(CustomModelAdmin):
<<<<<<< HEAD
  #form = PrizeForm;
=======
  form = PrizeForm;
>>>>>>> 56adbdd9
  list_display = ('name', 'category', 'sortkey', 'bidrange', 'games', 'starttime', 'endtime', 'sumdonations', 'randomdraw', 'event', 'winner' )
  list_filter = ('event', 'category', PrizeListFilter)
  fieldsets = [
    (None, { 'fields': ['name', 'description', 'image', 'sortkey', 'event', 'deprecated_provided', 'contributors', 'winner', 'category', 'emailsent'] }),
    ('Drawing Parameters', {
      'classes': ['collapse'],
      'fields': ['minimumbid', 'maximumbid', 'sumdonations', 'randomdraw', 'startrun', 'endrun', 'starttime', 'endtime']
    }),
  ]
  search_fields = ('name', 'description', 'provided', 'winner__firstname', 'winner__lastname', 'winner__alias', 'winner__email')
  raw_id_fields = ['winner', 'event', 'contributors']
  def bidrange(self, obj):
    s = unicode(obj.minimumbid)
    if obj.minimumbid != obj.maximumbid:
      s += ' <--> ' + unicode(obj.maximumbid)
    return s
  bidrange.short_description = 'Bid Range'
  def games(self, obj):
    if obj.startrun == None:
      return u'';
    else:
      s = unicode(obj.startrun.name)
      if obj.startrun != obj.endrun:
        s += ' <--> ' + unicode(obj.endrun.name)
  def draw_prize_action(self, request, queryset):
    numDrawn = 0;
    for prize in queryset:
      if prize.winner is None:
        drawn, msg = viewutil.draw_prize(prize);
        if not drawn:
          self.message_user(request, msg, level=messages.ERROR);
        else:
          numDrawn += 1;
      else:
        self.message_user(request, "Prize: " + str(prize) + " already has a winner.", level=messages.ERROR);
    if numDrawn > 0:
      self.message_user(request, "%d prizes drawn." % numDrawn);
  draw_prize_action.short_description = "Draw a winner for the selected prizes";
  actions = [draw_prize_action];
  def queryset(self, request):
    event = viewutil.get_selected_event(request);
    params = {};
    if event:
      params['event'] = event.id;
    return filters.run_model_query('prize', params, user=request.user, mode='admin');

class SpeedRunAdmin(CustomModelAdmin):
  search_fields = ['name', 'description', 'runners__lastname', 'runners__firstname', 'runners__alias', 'deprecated_runners']
  list_filter = ['event', RunListFilter]
  inlines = [BidInline,PrizeInline]
  fieldsets = [(None, { 'fields': ('name', 'description', 'sortkey', 'event', 'starttime', 'endtime', 'deprecated_runners', 'runners') }),];
  raw_id_fields = ('event', 'runners');
  def queryset(self, request):
    event = viewutil.get_selected_event(request);
    params = {};
    if event:
      params['event'] = event.id;
    return filters.run_model_query('run', params, user=request.user, mode='admin');

def select_event(request):
  current = viewutil.get_selected_event(request);
  if request.method == 'POST':
    form = forms.EventFilterForm(data=request.POST);
    if form.is_valid():
      viewutil.set_selected_event(request, form.cleaned_data['event']);
      return redirect('admin:index');
  else:
    form = forms.EventFilterForm({'event': current});
  return render(request, 'admin/select_event.html', { 'form': form });

# http://stackoverflow.com/questions/2223375/multiple-modeladmins-views-for-same-model-in-django-admin
# viewName - what to call the model in the admin
# model - the model to use
# modelAdmin - the model admin manager to use
def admin_register_surrogate_model(viewName, model, modelAdmin):
  class Meta:
    proxy = True;
    app_label = model._meta.app_label;
  attrs = {'__module__': '', 'Meta': Meta};
  newmodel = type(viewName, (model,), attrs);
  admin.site.register(newmodel, modelAdmin);
  return modelAdmin;

#TODO: create a surrogate model for Donation with all of the default filters already set?
  
admin.site.register(tracker.models.Bid, BidAdmin);
admin.site.register(tracker.models.DonationBid, DonationBidAdmin);
admin.site.register(tracker.models.BidSuggestion, BidSuggestionAdmin);
admin.site.register(tracker.models.Donation, DonationAdmin)
admin.site.register(tracker.models.Donor, DonorAdmin)
admin.site.register(tracker.models.Event, EventAdmin)
admin.site.register(tracker.models.Prize, PrizeAdmin)
admin.site.register(tracker.models.PrizeCategory)
admin.site.register(tracker.models.SpeedRun, SpeedRunAdmin)
admin.site.register(tracker.models.UserProfile)

try:
	admin.site.register_view('select_event', name='Select an Event', urlname='select_event', view=select_event);
except AttributeError:
	raise ImproperlyConfigured("Couldn't call register_view on admin.site, make sure admin.site = AdminSitePlus() in urls.py")<|MERGE_RESOLUTION|>--- conflicted
+++ resolved
@@ -441,11 +441,7 @@
     model = tracker.models.Prize
 
 class PrizeAdmin(CustomModelAdmin):
-<<<<<<< HEAD
-  #form = PrizeForm;
-=======
   form = PrizeForm;
->>>>>>> 56adbdd9
   list_display = ('name', 'category', 'sortkey', 'bidrange', 'games', 'starttime', 'endtime', 'sumdonations', 'randomdraw', 'event', 'winner' )
   list_filter = ('event', 'category', PrizeListFilter)
   fieldsets = [
