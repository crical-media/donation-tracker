--- conflicted
+++ resolved
@@ -17,16 +17,9 @@
 from django.utils.html import format_html
 from django.utils.safestring import mark_safe
 
-<<<<<<< HEAD
-import settings
 import tracker.filters as filters
-=======
 from django.conf import settings
 
-import tracker.viewutil as viewutil
-import tracker.prizeutil as prizeutil
-import tracker.views as views
->>>>>>> d2e7756a
 import tracker.forms as forms
 import tracker.horaro as horaro
 import tracker.logutil as logutil
@@ -1025,10 +1018,7 @@
   list_filter = ['event', RunListFilter]
   inlines = [BidInline,PrizeInline]
   list_display = ('name', 'category', 'description', 'deprecated_runners', 'starttime', 'run_time', 'setup_time')
-<<<<<<< HEAD
   list_select_related = ('event',)
-  fieldsets = [(None, { 'fields': ('name', 'display_name', 'category', 'console', 'release_year', 'description', 'event', 'starttime', 'run_time', 'setup_time', 'deprecated_runners', 'runners', 'coop', 'tech_notes',) }),]
-=======
   fieldsets = [
     (None,
      { 'fields':
@@ -1036,7 +1026,6 @@
           'run_time', 'setup_time', 'deprecated_runners', 'runners', 'coop', 'tech_notes',)
      }),
   ]
->>>>>>> d2e7756a
   readonly_fields = ('deprecated_runners', 'starttime')
   actions = ['start_run']
 
