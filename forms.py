from django import forms
from django.contrib.auth.models import User
from django.utils.translation import ugettext as _
from django.utils.safestring import mark_safe
from tracker import models
from tracker.validators import *
import paypal
import re
from decimal import *
from django.forms import formsets
import django.core.exceptions

import tracker.fields
import tracker.widgets

__all__ = [
	'UsernameForm',
	'DonationCredentialsForm',
	'DonationEntryForm',
	'DonationBidForm',
	'DonationBidFormSet',
	'DonationSearchForm',
	'BidSearchForm',
	'PrizeTicketForm',
	'PrizeTicketFormSet',
<<<<<<< HEAD
        'DonorSearchForm',
        'RunSearchForm',
        'BidSearchForm',
        'PrizeSearchForm',
        'EventFilterForm',
=======
	'DonorSearchForm',
	'RunSearchForm',
	'BidSearchForm',
	'PrizeSearchForm',
	'EventFilterForm',
>>>>>>> 89f53eb8
]

class UsernameForm(forms.Form):
  username = forms.CharField(
    max_length=255,
    widget=forms.TextInput(attrs={'class': 'required username'}))
  def clean_username(self):
    if 'username' in self.cleaned_data:
      username = self.cleaned_data['username']
      if not re.match(r'^[a-zA-Z0-9_]+$', username):
        raise forms.ValidationError(_("Usernames can only contain letters, numbers, and the underscore"))
      if username[:10]=='openiduser':
        raise forms.ValidationError(_("Username may not start with 'openiduser'"))
      if User.objects.filter(username=username).count() > 0:
        raise forms.ValidationError(_("Username already in use"))
      return self.cleaned_data['username']

class DonationCredentialsForm(forms.Form):
  paypalemail = forms.EmailField(min_length=1, label="Paypal Email")
  amount = forms.DecimalField(decimal_places=2, min_value=Decimal('0.00'), label="Donation Amount")
  transactionid = forms.CharField(min_length=1, label="Transaction ID")

class DonationEntryForm(forms.Form):
  amount = forms.DecimalField(decimal_places=2, min_value=Decimal('0.00'), label="Donation Amount", widget=forms.TextInput(attrs={'id':'iDonationAmount', 'type':'text'}), required=True)
  comment = forms.CharField(widget=forms.Textarea, required=False)
  hasbid = forms.BooleanField(initial=False, required=False, label="Is this a bid suggestion?")
  requestedvisibility = forms.ChoiceField(initial='CURR', choices=models.Donation._meta.get_field('requestedvisibility').choices, label='Name Visibility')
  requestedalias = forms.CharField(max_length=32, label='Preferred Alias', required=False)
  requestedemail = forms.EmailField(max_length=128, label='Preferred Email', required=False)
  def clean(self):
    if self.cleaned_data['requestedvisibility'] == 'ALIAS' and not self.cleaned_data['requestedalias']:
      raise forms.ValidationError(_("Must specify an alias with 'ALIAS' visibility"))
    return self.cleaned_data

class DonationBidForm(forms.Form):
  bid = forms.fields.IntegerField(label="", required=False, widget=tracker.widgets.MegaFilterWidget(model="bidtarget"))
  amount = forms.DecimalField(decimal_places=2,max_digits=20, required=False, validators=[positive,nonzero], widget=forms.widgets.TextInput(attrs={'class': 'cdonationbidamount', 'type':'number'}))
  def clean_bid(self):
    try:
      bid = self.cleaned_data['bid']
      if not bid:
        bid = None
      else:
        bid = models.Bid.objects.get(id=bid)
        if bid.state == 'CLOSED':
          raise forms.ValidationError("This bid not open for new donations anymore.")
    except Exception as e:
      raise forms.ValidationError("Bid does not exist.")
    return bid
  def clean(self):
    if self.cleaned_data['amount'] and (not ('bid' in self.cleaned_data) or not self.cleaned_data['bid']):
      raise forms.ValidationError(_("Error, did not specify a bid"))
    if self.cleaned_data['bid'] and not self.cleaned_data['amount']:
      raise forms.ValidationError(_("Error, did not specify an amount"))
    return self.cleaned_data
      
class DonationBidFormSetBase(forms.formsets.BaseFormSet):
  max_bids = 10
  def __init__(self, amount=Decimal('0.00'), *args, **kwargs):
    self.amount = amount
    super(DonationBidFormSetBase, self).__init__(*args, **kwargs)
  def clean(self):
    if any(self.errors):
      # Don't bother validating the formset unless each form is valid on its own
      return
    if len(self.forms) > DonationBidFormSetBase.max_bids:
      self.forms[0].errors['__all__'] = self.error_class(["Error, cannot submit more than " + str(DonationBidFormSetBase.max_bids) + " bids."])
      raise forms.ValidationError("Error, cannot submit more than " + str(DonationBidFormSetBase.max_bids) + " bids.")
    sumAmount = Decimal('0.00')
    for form in self.forms:
      if form.cleaned_data.get('amount', None):
        sumAmount += form.cleaned_data['amount']
      if sumAmount > self.amount:
        form.errors['__all__'] = form.error_class(["Error, total bid amount cannot exceed donation amount."])
        raise forms.ValidationError("Error, total bid amount cannot exceed donation amount.")
  
DonationBidFormSet = formsets.formset_factory(DonationBidForm, formset=DonationBidFormSetBase, max_num=DonationBidFormSetBase.max_bids)

class PrizeTicketForm(forms.Form):
  prize = forms.fields.IntegerField(label="", required=False, widget=tracker.widgets.MegaFilterWidget(model="prize"))
  amount = forms.DecimalField(decimal_places=2,max_digits=20, required=False, validators=[positive,nonzero], widget=forms.widgets.TextInput(attrs={'class': 'cprizeamount', 'type':'number'}))
  def clean_prize(self):
    try:
      prize = self.cleaned_data['prize']
      if not prize:
        prize = None
      else:
        prize = models.Prize.objects.get(id=prize)
        if prize.maxed_winners():
          raise forms.ValidationError("This prize has already been drawn.")
    except Exception as e:
      raise forms.ValidationError("Prize does not exist.")
    return prize
  def clean(self):
    if self.cleaned_data['amount'] and (not ('prize' in self.cleaned_data) or not self.cleaned_data['prize']):
      raise forms.ValidationError(_("Error, did not specify a prize"))
    if self.cleaned_data['prize'] and not self.cleaned_data['amount']:
      raise forms.ValidationError(_("Error, did not specify an amount"))
    return self.cleaned_data
      
class PrizeTicketFormSetBase(forms.formsets.BaseFormSet):
  max_tickets = 10
  def __init__(self, amount=Decimal('0.00'), *args, **kwargs):
    self.amount = amount
    super(PrizeTicketFormSetBase, self).__init__(*args, **kwargs)
  def clean(self):
    if any(self.errors):
      # Don't bother validating the formset unless each form is valid on its own
      return
    if len(self.forms) > PrizeTicketFormSetBase.max_tickets:
      self.forms[0].errors['__all__'] = self.error_class(["Error, cannot submit more than " + str(PrizeTicketFormSetBase.max_tickets) + " prize tickets per donation."])
      raise forms.ValidationError("Error, cannot submit more than " + str(PrizeTicketFormSetBase.max_tickets) + " prize tickets.")
    sumAmount = Decimal('0.00')
    for form in self.forms:
      if form.cleaned_data.get('amount', None):
        sumAmount += form.cleaned_data['amount']
      if sumAmount > self.amount:
        form.errors['__all__'] = form.error_class(["Error, total ticket amount cannot exceed donation amount."])
        raise forms.ValidationError("Error, total ticket amount cannot exceed donation amount.")
  
PrizeTicketFormSet = formsets.formset_factory(PrizeTicketForm, formset=PrizeTicketFormSetBase, max_num=PrizeTicketFormSetBase.max_tickets)

class DonorSearchForm(forms.Form):
  q = forms.CharField(required=False, initial=None, max_length=255, label='Search')

class DonationSearchForm(forms.Form):
  feed = forms.ChoiceField(required=False, initial='recent', choices=(('all', 'All'), ('recent', 'Recent')), label='Filter')
  q = forms.CharField(required=False, initial=None, max_length=255, label='Search')
  
class BidSearchForm(forms.Form):
  feed = forms.ChoiceField(required=False, initial='current', choices=(('all', 'All'), ('current', 'Current'), ('future', 'Future'), ('open','Open'), ('closed', 'Closed')), label='Type')
  q = forms.CharField(required=False, initial=None, max_length=255, label='Search')

class RunSearchForm(forms.Form):
  feed = forms.ChoiceField(required=False, initial='current', choices=(('all','All'), ('current','Current'), ('future', 'Future')), label='Type')
  q = forms.CharField(required=False, initial=None, max_length=255, label='Search')

class PrizeSearchForm(forms.Form):
  feed = forms.ChoiceField(required=False, initial='upcomming', choices=(('all', 'All'), ('unwon', 'Not Drawn'), ('won', 'Drawn'), ('current', 'Current'), ('future', 'Future')), label='Type')
  q = forms.CharField(required=False, initial=None, max_length=255, label='Search')

class RootDonorForm(forms.Form):
  def __init__(self, donors, *args, **kwargs):
    super(RootDonorForm, self).__init__(*args, **kwargs)
    choices = []
    for donor in donors:
      choices.append((donor, unicode(models.Donor.objects.get(id=donor))))
    self.fields['rootdonor'] = forms.ChoiceField(choices=choices, required=True)
    self.fields['donors'] = forms.CharField(initial=','.join([str(i) for i in donors]), widget=forms.HiddenInput())

class EventFilterForm(forms.Form):
  def __init__(self, * args, **kwargs):
    super(EventFilterForm, self).__init__(*args, **kwargs)
    self.fields['event'] = forms.ModelChoiceField(queryset=models.Event.objects.all(), empty_label="All Events", required=False)<|MERGE_RESOLUTION|>--- conflicted
+++ resolved
@@ -23,19 +23,11 @@
 	'BidSearchForm',
 	'PrizeTicketForm',
 	'PrizeTicketFormSet',
-<<<<<<< HEAD
         'DonorSearchForm',
         'RunSearchForm',
         'BidSearchForm',
         'PrizeSearchForm',
         'EventFilterForm',
-=======
-	'DonorSearchForm',
-	'RunSearchForm',
-	'BidSearchForm',
-	'PrizeSearchForm',
-	'EventFilterForm',
->>>>>>> 89f53eb8
 ]
 
 class UsernameForm(forms.Form):
