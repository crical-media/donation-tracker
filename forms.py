--- conflicted
+++ resolved
@@ -1,27 +1,23 @@
+import paypal.standard.forms
+import re
+from decimal import *
 import collections
 import datetime
-import re
-from decimal import *
-
-import betterforms.multiform
-import django.core.exceptions
-import django.db.utils
-import post_office
-import post_office.models
+
 from django import forms
 from django.contrib.auth import get_user_model
 from django.contrib.auth.models import User
 from django.contrib.auth.tokens import default_token_generator
+from django.utils.translation import ugettext as _
+from django.utils.safestring import mark_safe
+from django.utils.html import format_html
+from django.template import Template
+from django.utils import timezone
 from django.core import validators
 from django.core.exceptions import NON_FIELD_ERRORS
+from django.db import transaction
+import django.db.utils
 from django.forms import formset_factory, modelformset_factory
-<<<<<<< HEAD
-from django.utils import timezone
-from django.utils.html import format_html
-from django.utils.safestring import mark_safe
-from django.utils.translation import ugettext as _
-from paypal.standard.forms import PayPalPaymentsForm
-=======
 import django.core.exceptions
 
 import post_office
@@ -30,15 +26,15 @@
 import betterforms.multiform
 
 from django.conf import settings
->>>>>>> d2e7756a
-
-import tracker.auth as auth
-import tracker.prizemail as prizemail
+
+from tracker import models
 import tracker.util
 import tracker.viewutil as viewutil
+import tracker.prizemail as prizemail
+import tracker.auth as auth
+from tracker.validators import *
 import tracker.widgets
-from tracker import models
-from tracker.validators import *
+from tracker.templatetags.donation_tags import address as address_template
 
 __all__ = [
     'PayPalDonationsForm',
@@ -69,7 +65,7 @@
 ]
 
 
-class PayPalDonationsForm(PayPalPaymentsForm):
+class PayPalDonationsForm(paypal.standard.forms.PayPalPaymentsForm):
     """Override default payments form to default to donate button, and support test mode setting per event.
     This removes the need for a custom fork of django-paypal.
     """
@@ -241,7 +237,7 @@
                 raise forms.ValidationError(
                     "This bid not open for new donations anymore.")
         except Exception as e:
-            raise forms.ValidationError("Bid does not exist.")
+            raise forms.ValidationError("Bid does not exist or is closed.")
         return bid
 
     def clean_amount(self):
