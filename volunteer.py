import csv

from django.contrib.auth import *
from django.contrib.auth.models import *
from django.contrib.auth.tokens import default_token_generator
from django.db import transaction
from django.urls import reverse

<<<<<<< HEAD
=======
import post_office.mail
import post_office.models

from django.conf import settings

from tracker.models import *
from tracker import viewutil
>>>>>>> d2e7756a
from tracker import auth
from tracker import viewutil

AuthUser = get_user_model()

_targetColumns = ['name', 'username', 'email', 'position', ]

class DryRunException(Exception):
    pass

class VolunteerInfo:
    def __init__(self, firstname, lastname, username, email, is_head):
        self.firstname = firstname
        self.lastname = lastname
        self.username = username
        self.email = email
        self.isHead = is_head


def parse_header_row(row):
    mapping = {}
    columnIndex = 0
    for column in row:
        column = column.strip().lower()
        if column in _targetColumns:
            mapping[column] = columnIndex
        columnIndex += 1
    return mapping


def parse_volunteer_row(row, mapping):
    position = row[mapping['position']].strip().lower()
    if 'head' in position:
        isHead = True
    else:
        isHead = False
    firstname, space, lastname = row[mapping['name']].strip().partition(' ')
    username = row[mapping['username']].strip()
    email = row[mapping['email']].strip()
    return VolunteerInfo(firstname=firstname, lastname=lastname, username=username, email=email, is_head=isHead)


def parse_volunteer_info_file(csvFilename):
    csvFile = open(csvFilename, 'r')
    csvReader = csv.reader(csvFile)
    header = True
    volunteers = []
    mapping = {}
    for row in csvReader:
        if header:
            header = False
            mapping = parse_header_row(row)
        else:
            volunteers.append(parse_volunteer_row(row, mapping))
    csvFile.close()
    return volunteers


def send_volunteer_mail(domain, event, volunteers, template, sender=None, token_generator=default_token_generator, verbosity=0, dry_run=False):
    if not sender:
        sender = viewutil.get_default_email_from_user()
    adminGroup, created = Group.objects.get_or_create(name='Bid Admin')
    trackerGroup, created = Group.objects.get_or_create(name='Bid Tracker')
    for volunteer in volunteers:
        try:
            with transaction.atomic():
                user,created = AuthUser.objects.get_or_create(email=volunteer.email, defaults=dict(username=volunteer.username, first_name=volunteer.firstname, last_name=volunteer.lastname, is_active=False))
                user.is_staff = True
                if volunteer.isHead:
                    user.groups.add(adminGroup)
                    user.groups.remove(trackerGroup)
                else:
                    user.groups.remove(adminGroup)
                    user.groups.add(trackerGroup)
                user.save()

                if verbosity > 0:
                    if created:
                        print("Created user {0} with email {1}".format(volunteer.username, volunteer.email))
                    else:
                        print("Found existing user {0} with email {1}".format(volunteer.username, volunteer.email))

                context = dict(
                    event=event,
                    is_head=volunteer.isHead,
                    password_reset_url=domain + reverse('tracker:password_reset'),
                    registration_url=domain + reverse('tracker:register'))

                if verbosity > 0:
                    print("Sending email to {0}, active = {1}, head = {2}".format(
                        volunteer.username, user.is_active, volunteer.isHead))

                if not dry_run:
                    auth.send_registration_mail(domain, user, template, sender, token_generator, extra_context=context)
                else:
                    raise DryRunException
        except DryRunException:
            pass # do not commit anything to the db in dry run mode<|MERGE_RESOLUTION|>--- conflicted
+++ resolved
@@ -6,16 +6,12 @@
 from django.db import transaction
 from django.urls import reverse
 
-<<<<<<< HEAD
-=======
 import post_office.mail
 import post_office.models
 
 from django.conf import settings
 
 from tracker.models import *
-from tracker import viewutil
->>>>>>> d2e7756a
 from tracker import auth
 from tracker import viewutil
 
