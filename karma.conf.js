const webpackConfig = require('./webpack.config.js');
process.env.CHROME_BIN = require('puppeteer').executablePath();
module.exports = function(config) {
  config.set({
    autoWatch: true,
    browsers: ['ChromeHeadless_without_sandbox'],
    frameworks: ['jasmine'],
    customLaunchers: {
      ChromeHeadless_without_sandbox: {
        base: 'ChromeHeadless',
        flags: ['--no-sandbox'],
      },
    },
<<<<<<< HEAD
    files: [
      'bundles/**/*_spec.js',
      'bundles/**/*Spec.js',
      'bundles/**/*.spec.tsx',
      'bundles/**/*.spec.ts',
      './spec/Suite.tsx',
    ],
    preprocessors: {
      'bundles/**/*_spec.js': ['webpack'],
      'bundles/**/*.spec.tsx': ['webpack'],
      'bundles/**/*.spec.ts': ['webpack'],
=======
    files: ['bundles/**/*Spec.js', 'bundles/**/*Spec.tsx', './spec/Suite.tsx'],
    preprocessors: {
      'bundles/**/*Spec.js': ['webpack'],
      'bundles/**/*Spec.tsx': ['webpack'],
>>>>>>> 4b5d200a
      './spec/Suite.tsx': ['webpack'],
    },
    webpack: {
      ...webpackConfig,
      mode: 'development',
    },
    webpackMiddleware: {
      // webpack-dev-middleware configuration
      // i. e.
      noInfo: true,
      poll: 1000,
    },
    plugins: ['karma-*'],
  });
};<|MERGE_RESOLUTION|>--- conflicted
+++ resolved
@@ -11,24 +11,18 @@
         flags: ['--no-sandbox'],
       },
     },
-<<<<<<< HEAD
     files: [
-      'bundles/**/*_spec.js',
       'bundles/**/*Spec.js',
+      'bundles/**/*Spec.tsx',
       'bundles/**/*.spec.tsx',
       'bundles/**/*.spec.ts',
       './spec/Suite.tsx',
     ],
     preprocessors: {
-      'bundles/**/*_spec.js': ['webpack'],
+      'bundles/**/*Spec.js': ['webpack'],
+      'bundles/**/*Spec.tsx': ['webpack'],
       'bundles/**/*.spec.tsx': ['webpack'],
       'bundles/**/*.spec.ts': ['webpack'],
-=======
-    files: ['bundles/**/*Spec.js', 'bundles/**/*Spec.tsx', './spec/Suite.tsx'],
-    preprocessors: {
-      'bundles/**/*Spec.js': ['webpack'],
-      'bundles/**/*Spec.tsx': ['webpack'],
->>>>>>> 4b5d200a
       './spec/Suite.tsx': ['webpack'],
     },
     webpack: {
