--- conflicted
+++ resolved
@@ -3,15 +3,9 @@
 
 body {
     background:
-<<<<<<< HEAD
-    url("../pictures/background-home-top.png") top left no-repeat fixed,
-    url("../pictures/background-home-bottom.png") bottom right no-repeat fixed,
-    linear-gradient(-128deg, #982f33 0, #220a0b 100%) 100% no-repeat fixed;
-=======
         url("images/background-home-top.png") top left no-repeat fixed,
         url("images/background-home-bottom.png") bottom right no-repeat fixed,
         linear-gradient(-128deg, #982f33 0, #220a0b 100%) 100% no-repeat fixed;
->>>>>>> 7b342448
 }
 
 .navbar-nav li a {
