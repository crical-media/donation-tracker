import datetime
from decimal import Decimal

import pytz
<<<<<<< HEAD
from django.contrib.auth.models import User
from django.core.exceptions import ValidationError
from django.db import models
from django.db.models import Sum, Q
from django.urls import reverse

import settings
=======
from django.conf import settings
from django.contrib.auth.models import User
from django.core.exceptions import ValidationError
from django.core.urlresolvers import reverse
from django.db import models
from django.db.models import Sum, Q

>>>>>>> d2e7756a
import tracker.util as util
from .event import LatestEvent, TimestampField
from ..irc import TwitchAnnouncer
from ..models import Event, Donation, SpeedRun
from ..validators import *

__all__ = [
  'Prize',
  'PrizeTicket',
  'PrizeWinner',
  'PrizeCategory',
  'DonorPrizeEntry',
]

USER_MODEL_NAME = getattr(settings, 'AUTH_USER_MODEL', User)

class PrizeManager(models.Manager):
  def get_by_natural_key(self, name, event):
    return self.get(name=name,event=Event.objects.get_by_natural_key(*event))


class Prize(models.Model):
  objects = PrizeManager()
  name = models.CharField(max_length=64)
  category = models.ForeignKey('PrizeCategory', on_delete=models.PROTECT, null=True,blank=True)
  image = models.URLField(max_length=1024,null=True,blank=True)
  altimage = models.URLField(max_length=1024,null=True,blank=True,verbose_name='Alternate Image',help_text='A second image to display in situations where the default image is not appropriate (tight spaces, stream, etc...)')
  imagefile = models.FileField(upload_to='prizes',null=True,blank=True)
  description = models.TextField(max_length=1024,null=True,blank=True)
  shortdescription = models.TextField(max_length=256,blank=True,verbose_name='Short Description',help_text="Alternative description text to display in tight spaces")
  extrainfo = models.TextField(max_length=1024,null=True,blank=True)
  estimatedvalue = models.DecimalField(decimal_places=2,max_digits=20,null=True,blank=True,verbose_name='Estimated Value',validators=[positive,nonzero])
  minimumbid = models.DecimalField(decimal_places=2,max_digits=20,default=Decimal('5.0'),verbose_name='Minimum Bid',validators=[positive,nonzero])
  maximumbid = models.DecimalField(decimal_places=2,max_digits=20,null=True,blank=True,default=Decimal('5.0'),verbose_name='Maximum Bid',validators=[positive,nonzero])
  sumdonations = models.BooleanField(default=False,verbose_name='Sum Donations')
  randomdraw = models.BooleanField(default=True,verbose_name='Random Draw')
  ticketdraw = models.BooleanField(default=False,verbose_name='Ticket Draw')
  auto_tickets = models.BooleanField(default=False, verbose_name='Automatic Tickets',
                                     help_text='Counts all qualifying donations towards tickets automatically')
  event = models.ForeignKey('Event',on_delete=models.PROTECT,default=LatestEvent)
  startrun = models.ForeignKey('SpeedRun',on_delete=models.PROTECT,related_name='prize_start',null=True,blank=True,verbose_name='Start Run')
  endrun = models.ForeignKey('SpeedRun',on_delete=models.PROTECT,related_name='prize_end',null=True,blank=True,verbose_name='End Run')
  starttime = models.DateTimeField(null=True,blank=True,verbose_name='Start Time')
  endtime = models.DateTimeField(null=True,blank=True,verbose_name='End Time')
  maxwinners = models.IntegerField(default=1, verbose_name='Max Winners', validators=[positive, nonzero], blank=False, null=False)
  maxmultiwin = models.IntegerField(default=1, verbose_name='Max Wins per Donor', validators=[positive, nonzero], blank=False, null=False)
  provider = models.CharField(max_length=64, blank=True, help_text='Name of the person who provided the prize to the event')
  handler = models.ForeignKey(USER_MODEL_NAME, null=True, help_text='User account responsible for prize shipping',
                              on_delete=models.PROTECT)
  acceptemailsent = models.BooleanField(default=False, verbose_name='Accept/Deny Email Sent')
  creator = models.CharField(max_length=64, blank=True, null=True, verbose_name='Creator')
  creatoremail = models.EmailField(max_length=128, blank=True, null=True, verbose_name='Creator Email')
  creatorwebsite = models.CharField(max_length=128, blank=True, null=True, verbose_name='Creator Website')
  state = models.CharField(max_length=32,choices=(('PENDING', 'Pending'), ('ACCEPTED','Accepted'), ('DENIED', 'Denied'), ('FLAGGED','Flagged')),default='PENDING')
  requiresshipping = models.BooleanField(default=True, verbose_name='Requires Postal Shipping')
  reviewnotes = models.TextField(max_length=1024, null=False, blank=True, verbose_name='Review Notes', help_text='Notes for the contributor (for example, why a particular prize was denied)')
  custom_country_filter = models.BooleanField(default=False, verbose_name='Use Custom Country Filter', help_text='If checked, use a different country filter than that of the event.')
  allowed_prize_countries = models.ManyToManyField('Country', blank=True, verbose_name="Prize Countries", help_text="List of countries whose residents are allowed to receive prizes (leave blank to allow all countries)")
  disallowed_prize_regions = models.ManyToManyField('CountryRegion', blank=True, verbose_name='Disallowed Regions', help_text='A blacklist of regions within allowed countries that are not allowed for drawings (e.g. Quebec in Canada)')

  class Meta:
    app_label = 'tracker'
    ordering = [ 'event__datetime', 'startrun__starttime', 'starttime', 'name' ]
    unique_together = ( 'name', 'event' )

  def natural_key(self):
    return (self.name, self.event.natural_key())

  def __str__(self):
    return str(self.name)

  def clean(self, winner=None):
    if self.maxmultiwin > 1 and self.category != None:
      raise ValidationError('A donor may not win more than one prize of any category, so setting a prize to have multiple wins per single donor with a non-null category is incompatible.')
    if (not self.startrun) != (not self.endrun):
      raise ValidationError('Must have both Start Run and End Run set, or neither')
    if self.startrun and self.event != self.startrun.event:
      raise ValidationError('Prize Event must be the same as Start Run Event')
    if self.endrun and self.event != self.endrun.event:
      raise ValidationError('Prize Event must be the same as End Run Event')
    if self.startrun and self.startrun.starttime > self.endrun.starttime:
      raise ValidationError('Start Run must begin sooner than End Run')
    if (not self.starttime) != (not self.endtime):
      raise ValidationError('Must have both Start Run and End Run set, or neither')
    if self.starttime and self.starttime > self.endtime:
      raise ValidationError('Prize Start Time must be later than End Time')
    if self.startrun and self.starttime:
      raise ValidationError('Cannot have both Start/End Run and Start/End Time set')
    if self.randomdraw:
      if self.maximumbid != None and self.maximumbid < self.minimumbid:
        raise ValidationError('Maximum Bid cannot be lower than Minimum Bid')
      if not self.sumdonations and self.maximumbid != self.minimumbid:
        raise ValidationError('Maximum Bid cannot differ from Minimum Bid if Sum Donations is not checked')
    if self.auto_tickets and not self.ticketdraw:
      raise ValidationError('Ticket Draw must be enabled if Automatic Tickets is checked')
    if self.image and self.imagefile:
      raise ValidationError('Cannot have both an Image URL and an Image File')

  def eligible_donors(self):
    donationSet = Donation.objects.filter(event=self.event, transactionstate='COMPLETED',
                                          donor__isnull=False).select_related('donor')
    # remove all donations from donors who have won a prize under the same category for this event
    if self.category != None:
      donationSet = donationSet.exclude(Q(donor__prizewinner__prize__category=self.category, donor__prizewinner__prize__event=self.event))

    # Apply the country/regiop filter to the drawing
    if self.custom_country_filter:
      countryFilter = self.allowed_prize_countries.all()
      regionBlacklist = self.disallowed_prize_regions.all()
    else:
      countryFilter = self.event.allowed_prize_countries.all()
      regionBlacklist = self.event.disallowed_prize_regions.all()

    if countryFilter.exists():
      # Allow null countries in the draw because we don't know if they should be excluded or not.
      # Prize acceptance form will make sure they enter a valid country.
      donationSet = donationSet.filter(Q(donor__addresscountry__in=countryFilter) |
                                       Q(donor__addresscountry__isnull=True))
    if regionBlacklist.exists():
      for region in regionBlacklist:
        donationSet = donationSet.exclude(donor__addresscountry=region.country, donor__addressstate__iexact=region.name)

    fullDonors = PrizeWinner.objects.filter(prize=self,sumcount=self.maxmultiwin)
    donationSet = donationSet.exclude(donor__in=[x.winner for x in fullDonors])
    if self.ticketdraw and not self.auto_tickets:
      donationSet = donationSet.filter(tickets__prize=self)
    elif self.has_draw_time():
      donationSet = donationSet.filter(timereceived__gte=self.start_draw_time(),timereceived__lte=self.end_draw_time())
    donors = {}
    for donation in donationSet:
      if self.sumdonations:
        donors.setdefault(donation.donor, Decimal('0.0'))
        if self.ticketdraw:
          donors[donation.donor] += donation.prize_ticket_amount(self)
        else:
          donors[donation.donor] += donation.amount
      else:
        if self.ticketdraw:
          donors[donation.donor] = max(donation.prize_ticket_amount(self),donors.get(donation.donor,Decimal('0.0')))
        else:
          donors[donation.donor] = max(donation.amount,donors.get(donation.donor,Decimal('0.0')))
    directEntries = DonorPrizeEntry.objects.filter(prize=self).exclude(Q(donor__in=[x.winner for x in fullDonors]))
    for entry in directEntries:
      donors.setdefault(entry.donor, Decimal('0.0'))
      donors[entry.donor] = max(entry.weight*self.minimumbid, donors[entry.donor])
      if self.maximumbid:
        donors[entry.donor] = min(donors[entry.donor], self.maximumbid)
    if not donors:
      return []
    elif self.randomdraw:
      def weight(mn,mx,a):
        if a < mn: return 0.0
        if mx != None and a > mx: return float(mx/mn)
        return float(a/mn)
      return sorted([d for d in [{'donor':d[0].id,'amount':d[1],'weight':weight(self.minimumbid,self.maximumbid,d[1])} for d in list(donors.items())] if d['weight'] >= 1.0],key=lambda d: d['donor'])
    else:
      m = max(list(donors.items()), key=lambda d: d[1])
      return [{'donor':m[0].id,'amount':m[1],'weight':1.0}]

  def is_donor_allowed_to_receive(self, donor):
    return self.is_country_region_allowed(donor.addresscountry, donor.addressstate)

  def is_country_region_allowed(self, country, region):
    return self.is_country_allowed(country) and not self.is_country_region_disallowed(country, region)

  def is_country_allowed(self, country):
    if self.requiresshipping:
      if self.custom_country_filter:
        allowedCountries = self.allowed_prize_countries.all()
      else:
        allowedCountries = self.event.allowed_prize_countries.all()
      if allowedCountries.exists() and country not in allowedCountries:
        return False
    return True

  def is_country_region_disallowed(self, country, region):
    if self.requiresshipping:
      if self.custom_country_filter:
        disallowedRegions = self.disallowed_prize_regions.all()
      else:
        disallowedRegions = self.event.disallowed_prize_regions.all()
      for badRegion in disallowedRegions:
        if country == badRegion.country and region.lower() == badRegion.name.lower():
          return True
    return False

  def games_based_drawing(self):
    return self.startrun and self.endrun

  def games_range(self):
    if self.games_based_drawing():
      return SpeedRun.objects.filter(event=self.event, starttime__gte=self.startrun.starttime, endtime__lte=self.endrun.endtime)
    else:
      return SpeedRun.objects.none()

  def has_draw_time(self):
    return self.start_draw_time() and self.end_draw_time()

  def start_draw_time(self):
    if self.startrun:
      prev_run = SpeedRun.objects.filter(event=self.startrun.event_id, order__lt=self.startrun.order).order_by('order').last()
      if prev_run:
        return prev_run.endtime - datetime.timedelta(milliseconds=TimestampField.time_string_to_int(prev_run.setup_time))
      return self.startrun.starttime.replace(tzinfo=pytz.utc)
    elif self.starttime:
      return self.starttime.replace(tzinfo=pytz.utc)
    else:
      return None

  def end_draw_time(self):
    if self.endrun:
      next_run = SpeedRun.objects.filter(event=self.endrun.event_id, order__gt=self.endrun.order).order_by('order').first()
      if not next_run:
        return self.endrun.endtime.replace(tzinfo=pytz.utc) + datetime.timedelta(hours=1) # covers finale speeches
      return self.endrun.endtime.replace(tzinfo=pytz.utc)
    elif self.endtime:
      return self.endtime.replace(tzinfo=pytz.utc)
    else:
      return None

  def contains_draw_time(self, time):
    return not self.has_draw_time() or (self.start_draw_time() <= time <= self.end_draw_time())

  def current_win_count(self):
    return sum([x for x in list(self.get_prize_winners().aggregate(Sum('pendingcount'),Sum('acceptcount')).values()) if x != None])

  def maxed_winners(self):
    return self.current_win_count() == self.maxwinners

  def get_prize_winners(self):
    return self.prizewinner_set.filter(Q(acceptcount__gte=1) | Q(pendingcount__gte=1))

  def get_accepted_winners(self):
    return self.prizewinner_set.filter(Q(acceptcount__gte=1))

  def has_accepted_winners(self):
    return self.get_accepted_winners().exists()

  def is_pending_shipping(self):
    return self.get_accepted_winners().filter(Q(shippingstate='PENDING')).exists()

  def is_fully_shipped(self):
    return self.maxed_winners() and not self.is_pending_shipping()

  def get_prize_winner(self):
    if self.maxwinners == 1:
      winners = self.get_prize_winners()
      if len(winners) > 0:
        return winners[0]
      else:
        return None
    else:
      raise Exception("Cannot get single winner for multi-winner prize")

  def get_winners(self):
    return list([x.winner for x in self.get_prize_winners()])

  def get_winner(self):
    prizeWinner = self.get_prize_winner()
    if prizeWinner:
      return prizeWinner.winner
    else:
      return None

  @property
  def announce_winners_to_chat(self):
    return bool(self.event.twitch_channel and self.event.twitch_login and self.event.twitch_oauth)


class PrizeTicket(models.Model):
  prize = models.ForeignKey('Prize', on_delete=models.PROTECT, related_name='tickets')
  donation = models.ForeignKey('Donation', on_delete=models.PROTECT, related_name='tickets')
  amount = models.DecimalField(decimal_places=2,max_digits=20,validators=[positive,nonzero])
  class Meta:
    app_label = 'tracker'
    verbose_name = 'Prize Ticket'
    ordering = [ '-donation__timereceived' ]
    unique_together = ( 'prize', 'donation' )

  def clean(self):
    if not self.prize.ticketdraw:
      raise ValidationError('Cannot assign tickets to non-ticket prize')
    self.donation.clean(self)

  def __str__(self):
    return str(self.prize) + ' -- ' + str(self.donation)


class PrizeWinner(models.Model):
  winner = models.ForeignKey('Donor', null=False, blank=False, on_delete=models.PROTECT)
  pendingcount = models.IntegerField(default=1, null=False, blank=False, validators=[positive], verbose_name='Pending Count', help_text='The number of pending wins this donor has on this prize.')
  acceptcount = models.IntegerField(default=0, null=False, blank=False, validators=[positive], verbose_name='Accept Count', help_text='The number of copied this winner has won and accepted.')
  declinecount = models.IntegerField(default=0, null=False, blank=False, validators=[positive], verbose_name='Decline Count', help_text='The number of declines this donor has put towards this prize. Set it to the max prize multi win amount to prevent this donor from being entered from future drawings.')
  sumcount = models.IntegerField(default=1, null=False, blank=False, editable=False, validators=[positive], verbose_name='Sum Counts', help_text='The total number of prize instances associated with this winner')
  prize = models.ForeignKey('Prize', null=False, blank=False, on_delete=models.PROTECT)
  emailsent = models.BooleanField(default=False, verbose_name='Notification Email Sent')
  # this is an integer because we want to re-send on each different number of accepts
  acceptemailsentcount = models.IntegerField(default=0, null=False, blank=False, validators=[positive], verbose_name='Accept Count Sent For', help_text='The number of accepts that the previous e-mail was sent for (or 0 if none were sent yet).')
  shippingemailsent = models.BooleanField(default=False, verbose_name='Shipping Email Sent')
  couriername = models.CharField(max_length=64, verbose_name='Courier Service Name', help_text="e.g. FedEx, DHL, ...", blank=True, null=False)
  trackingnumber = models.CharField(max_length=64, verbose_name='Tracking Number', blank=True, null=False)
  shippingstate = models.CharField(max_length=64, verbose_name='Shipping State', choices=(('PENDING','Pending'),('SHIPPED','Shipped')), default='PENDING')
  shippingcost = models.DecimalField(decimal_places=2,max_digits=20,null=True,blank=True,verbose_name='Shipping Cost',validators=[positive,nonzero])
  winnernotes = models.TextField(max_length=1024, verbose_name='Winner Notes', null=False, blank=True)
  shippingnotes = models.TextField(max_length=2048, verbose_name='Shipping Notes', null=False, blank=True)
  acceptdeadline = models.DateTimeField(verbose_name='Winner Accept Deadline', default=None, null=True, blank=True, help_text='The deadline for this winner to accept their prize (leave blank for no deadline)')
  auth_code = models.CharField(max_length=64, blank=False, null=False, editable=False, help_text='Used instead of a login for winners to manage prizes.', default=util.make_auth_code)
  shipping_receipt_url = models.URLField(max_length=1024, blank=True, null=False, verbose_name='Shipping Receipt Image URL', help_text='The URL of an image of the shipping receipt')

  class Meta:
    app_label = 'tracker'
    verbose_name = 'Prize Winner'
    unique_together = ( 'prize', 'winner', )
    ordering = ('prize__event__date', 'prize__startrun__starttime', 'prize__starttime', 'prize__name',
                'winner__lastname', 'winner__firstname', 'winner__email', 'winner__alias')

  def accept_deadline_date(self):
    """Return the actual calendar date associated with the accept deadline"""
    if self.acceptdeadline:
        return self.acceptdeadline.astimezone(util.anywhere_on_earth_tz()).date()
    else:
        return None

  def make_winner_url(self, domain=settings.DOMAIN):
    return domain + reverse('tracker:prize_winner', args=[self.pk]) + "?auth_code={0}".format(self.auth_code)

  def check_multiwin(self, value):
    if value > self.prize.maxmultiwin:
      raise ValidationError('Count must not exceed the prize multi win amount ({0})'.format(self.prize.maxmultiwin))
    return value

  def clean_pendingcount(self):
    return self.check_multiwin(self.pendingcount)

  def clean_acceptcount(self):
    return self.check_multiwin(self.acceptcount)

  def clean_declinecount(self):
    return self.check_multiwin(self.declinecount)

  def clean(self):
    self.sumcount = self.pendingcount + self.acceptcount + self.declinecount
    if self.sumcount == 0:
      raise ValidationError('Sum of counts must be greater than zero')
    if self.sumcount > self.prize.maxmultiwin:
      raise ValidationError('Sum of counts must be at most the prize multi-win multiplicity')
    prizeSum = self.acceptcount + self.pendingcount
    for winner in self.prize.prizewinner_set.exclude(pk=self.pk):
      prizeSum += winner.acceptcount + winner.pendingcount
    if prizeSum > self.prize.maxwinners:
      raise ValidationError('Number of prize winners is greater than the maximum for this prize.')
    if self.trackingnumber and not self.couriername:
      raise ValidationError('A tracking number is only useful with a courier name as well!')
    if self.winner and self.acceptcount > 0 and self.prize.requiresshipping:
      if not self.prize.is_country_region_allowed(self.winner.addresscountry, self.winner.addressstate):
        message = 'Unfortunately, for legal or logistical reasons, we cannot ship this prize to that region. Please accept our deepest apologies.'
        coordinator = self.prize.event.prizecoordinator
        if coordinator:
          message += ' If you have any questions, please contact our prize coordinator at {0}'.format(coordinator.email)
        raise ValidationError(message)

  def validate_unique(self, **kwargs):
    if 'winner' not in kwargs and 'prize' not in kwargs and self.prize.category != None:
      for prizeWon in PrizeWinner.objects.filter(prize__category=self.prize.category, winner=self.winner, prize__event=self.prize.event):
        if prizeWon.id != self.id:
          raise ValidationError('Category, winner, and prize must be unique together')

  def save(self, *args,**kwargs):
    self.sumcount = self.pendingcount + self.acceptcount + self.declinecount
    super(PrizeWinner, self).save(*args, **kwargs)

  def __str__(self):
    return str(self.prize) + ' -- ' + str(self.winner)

  def announce_to_chat(self):
    """Announce to chat if enabled for the event."""
    if not self.prize.announce_winners_to_chat:
      raise ValidationError("Winners for this prize are not announced to chat")

    if not (self.pendingcount or self.acceptcount):
      raise ValidationError("Winner has no prize counts pending or accepted")

    msg = "Congratulations {}!  You're the winner of {}!  Thank you very much for your donation!".format(
      self.winner.alias, self.prize.name)

    bot = TwitchAnnouncer(self.prize.event.twitch_login, self.prize.event.twitch_oauth,
                          self.prize.event.twitch_channel)
    bot.send_message(msg)


class PrizeCategoryManager(models.Manager):
  def get_by_natural_key(self, name):
    return self.get(name=name)
  def get_or_create_by_natural_key(self, name):
    return self.get_or_create(name=name)


class PrizeCategory(models.Model):
  objects = PrizeCategoryManager()
  name = models.CharField(max_length=64,unique=True)

  class Meta:
    app_label = 'tracker'
    verbose_name = 'Prize Category'
    verbose_name_plural = 'Prize Categories'
    ordering = ('name',)

  def natural_key(self):
    return (self.name,)

  def __str__(self):
    return self.name


class DonorPrizeEntry(models.Model):
  donor = models.ForeignKey('Donor', null=False, blank=False, on_delete=models.PROTECT)
  prize = models.ForeignKey('Prize', null=False, blank=False, on_delete=models.PROTECT)
  weight = models.DecimalField(decimal_places=2,max_digits=20,default=Decimal('1.0'),verbose_name='Entry Weight',validators=[positive,nonzero], help_text='This is the weight to apply this entry in the drawing (if weight is applicable).')

  class Meta:
    app_label = 'tracker'
    verbose_name = 'Donor Prize Entry'
    verbose_name_plural = 'Donor Prize Entries'
    unique_together = ('prize','donor',)
    ordering = ('prize__event__date', 'prize__startrun__starttime', 'prize__starttime', 'prize__name',
                'donor__lastname', 'donor__firstname', 'donor__email', 'donor__alias')

  def __str__(self):
    return str(self.donor) + ' entered to win ' + str(self.prize)
<|MERGE_RESOLUTION|>--- conflicted
+++ resolved
@@ -2,23 +2,13 @@
 from decimal import Decimal
 
 import pytz
-<<<<<<< HEAD
-from django.contrib.auth.models import User
-from django.core.exceptions import ValidationError
-from django.db import models
-from django.db.models import Sum, Q
-from django.urls import reverse
-
-import settings
-=======
 from django.conf import settings
 from django.contrib.auth.models import User
 from django.core.exceptions import ValidationError
-from django.core.urlresolvers import reverse
+from django.urls import reverse
 from django.db import models
 from django.db.models import Sum, Q
 
->>>>>>> d2e7756a
 import tracker.util as util
 from .event import LatestEvent, TimestampField
 from ..irc import TwitchAnnouncer
