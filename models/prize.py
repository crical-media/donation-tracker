--- conflicted
+++ resolved
@@ -78,20 +78,13 @@
       raise ValidationError('Prize Start Time must be later than End Time')
     if self.startrun and self.starttime:
       raise ValidationError('Cannot have both Start/End Run and Start/End Time set')
-<<<<<<< HEAD
     if self.randomdraw:
       if self.maximumbid != None and self.maximumbid < self.minimumbid:
         raise ValidationError('Maximum Bid cannot be lower than Minimum Bid')
       if not self.sumdonations and self.maximumbid != self.minimumbid:
         raise ValidationError('Maximum Bid cannot differ from Minimum Bid if Sum Donations is not checked')
-=======
-    if self.maximumbid != None and self.maximumbid < self.minimumbid:
-      raise ValidationError('Maximum Bid cannot be lower than Minimum Bid')
-    if not self.sumdonations and self.maximumbid != self.minimumbid:
-      raise ValidationError('Maximum Bid cannot differ from Minimum Bid if Sum Donations is not checked')
     if self.image and self.imagefile:
       raise ValidationError('Cannot have both an Image URL and an Image File')
->>>>>>> 4fec983b
   def eligible_donors(self):
     qs = Donation.objects.filter(event=self.event,transactionstate='COMPLETED').select_related('donor')
     qs = qs.exclude(donor__prizeswon__category=self.category, donor__prizeswon__event=self.event)
