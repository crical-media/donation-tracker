--- conflicted
+++ resolved
@@ -86,12 +86,10 @@
       self.goal = None;
     elif self.goal <= Decimal('0.0'):
       raise ValidationError('Goal should be a positive value');
-<<<<<<< HEAD
     if self.istarget and self.options.count() != 0:
       raise ValidationError('Targets cannot have children')
     if self.parent and self.parent.istarget:
       raise ValidationError('Cannot set that parent, parent is a target')
-=======
     sameName = Bid.objects.filter(speedrun=self.speedrun, event=self.event, parent=self.parent, name__iexact=self.name);
     if sameName.exists():
       if sameName.count() > 1 or sameName[0].id != self.id:
@@ -103,7 +101,6 @@
     else:
       return self.event;
 
->>>>>>> ba2a53f7
   def __unicode__(self):
     if self.parent:
       return unicode(self.parent) + ' -- ' + self.name;
