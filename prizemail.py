--- conflicted
+++ resolved
@@ -80,11 +80,7 @@
       'prizePlural': prizePlural,
       'cutOffDate': cutOffDate }; 
     message = emailFormatText % formatSet;
-<<<<<<< HEAD
     if tries < 3:
       tries += 1;
-=======
-    # TODO: get real sending working
-    print(subject + "\n" + message + "\n");
-    
->>>>>>> daf04354
+      print(subject + "\n" + message + "\n");
+    