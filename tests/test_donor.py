--- conflicted
+++ resolved
@@ -1,5 +1,5 @@
 from django.contrib.auth.models import AnonymousUser, User
-from django.core.urlresolvers import reverse
+from django.urls import reverse
 from django.test import RequestFactory
 
 from .. import models, views, randgen, viewutil
@@ -209,11 +209,7 @@
             lastname=lastname,
             defaults=kwargs)
         if not created:
-<<<<<<< HEAD
             for k,v in list(kwargs.items()):
-=======
-            for k, v in kwargs.items():
->>>>>>> d2e7756a
                 setattr(self.donor, k, v)
             if kwargs:
                 self.donor.save()
