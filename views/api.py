--- conflicted
+++ resolved
@@ -199,13 +199,9 @@
         if 'queries' in request.GET and request.user.has_perm('tracker.view_queries'):
             return HttpResponse(json.dumps(connection.queries, ensure_ascii=False, indent=1),content_type='application/json;charset=utf-8')
         return resp
-<<<<<<< HEAD
+    except ValueError as e:
+        return HttpResponse(json.dumps({'error': 'Value Error, malformed search parameters'}, ensure_ascii=False), status=400, content_type='application/json;charset=utf-8')
     except KeyError as e:
-=======
-    except ValueError, e:
-        return HttpResponse(json.dumps({'error': 'Value Error, malformed search parameters'}, ensure_ascii=False), status=400, content_type='application/json;charset=utf-8')
-    except KeyError, e:
->>>>>>> 5ec8e3b2
         return HttpResponse(json.dumps({'error': 'Key Error, malformed search parameters'}, ensure_ascii=False), status=400, content_type='application/json;charset=utf-8')
     except FieldError as e:
         return HttpResponse(json.dumps({'error': 'Field Error, malformed search parameters'}, ensure_ascii=False), status=400, content_type='application/json;charset=utf-8')
